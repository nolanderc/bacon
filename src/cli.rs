--- conflicted
+++ resolved
@@ -10,11 +10,7 @@
 };
 
 #[derive(Debug, FromArgs)]
-<<<<<<< HEAD
 /// bacon watches your source and run code checks in background.
-=======
-/// bacon watches your source and run cargo check in background.
->>>>>>> 34310f9b
 ///
 ///
 /// Source at https://github.com/Canop/bacon
