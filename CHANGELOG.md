--- conflicted
+++ resolved
@@ -1,11 +1,8 @@
 ### next
-<<<<<<< HEAD
-- add a default job for running examples
-=======
 - fix mouse wheel scrolling not working on Windows - Fix #153 - Thanks @Adham-A
 - detect locations in test failures, thus enabling jumps to those failures
 - more relevant suggestions in help line
->>>>>>> 647ab62f
+- add a default job for running examples
 
 <a name="v2.12.1"></a>
 ### v2.12.1 - 2023/07/22
